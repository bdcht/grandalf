--- conflicted
+++ resolved
@@ -13,12 +13,7 @@
 #  shall be performed by the drawing engine associated with 'views'.
 #  (e.g. look at intersectC when the node shape is a circle)
 
-<<<<<<< HEAD
 from grandalf.utils import *
-=======
-from .utils import (intersectR, getangle, setcurve, setroundcorner,
-    new_point_at_distance)
->>>>>>> ba18d37f
 
 #------------------------------------------------------------------------------
 class  EdgeViewer(object):
@@ -34,7 +29,7 @@
     assert hasattr(e,'view')
     tail_pos = intersectR(e.v[0].view,topt=pts[1])
     head_pos = intersectR(e.v[1].view,topt=pts[-2])
-    pts[0]  = tail_pos
+    pts[0] = tail_pos
     pts[-1] = head_pos
     e.view.head_angle = getangle(pts[-2],pts[-1])
 
@@ -48,20 +43,15 @@
 
 
 def _gen_point(p1, p2, new_distance):
-    initial_distance = distance =  sqrt((p2[0] - p1[0]) ** 2 + (p2[1] - p1[1]) ** 2)
+    initial_distance = distance = sqrt((p2[0] - p1[0]) ** 2 + (p2[1] - p1[1]) ** 2)
     if initial_distance < 1e-10:
         return None
     if distance > new_distance:
         distance = distance - new_distance
     else:
         return None
-<<<<<<< HEAD
-    angle = angle_to_x_axis_in_degrees(p2, p1)
-=======
-
     angle = getangle(p1, p2)
 
->>>>>>> ba18d37f
     new = new_point_at_distance(p1, distance, angle)
     return new
 
